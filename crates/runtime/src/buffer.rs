--- conflicted
+++ resolved
@@ -147,16 +147,7 @@
         Self(task, stop_tx)
     }
 
-<<<<<<< HEAD
     pub fn run_yellowstone<M: Instrumenter>(
-=======
-    pub fn run_yellowstone<
-        I,
-        T,
-        S: Stream<Item = Result<SubscribeUpdate, Status>> + 'static + Send,
-        M: Instrumenter,
-    >(
->>>>>>> c16c9e90
         config: BufferConfig,
         mut stream: Receiver<Result<SubscribeUpdate, Status>>,
         pipelines: PipelineSets,
