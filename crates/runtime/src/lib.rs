--- conflicted
+++ resolved
@@ -18,7 +18,6 @@
 use metrics::{Counters, Exporter, MetricsFactory, NullMetrics};
 use sources::Source;
 use stop::{StopCode, StopTx};
-<<<<<<< HEAD
 use tokio::{
     sync::mpsc::{self, Receiver},
     task::JoinSet,
@@ -27,8 +26,6 @@
     // prelude::*,
     tonic::Status,
 };
-=======
->>>>>>> c16c9e90
 
 #[cfg(feature = "opentelemetry")]
 pub extern crate opentelemetry;
@@ -100,7 +97,9 @@
 
 impl Runtime<NullMetrics> {
     /// Create a new runtime builder.
-    pub fn builder() -> RuntimeBuilder { RuntimeBuilder::default() }
+    pub fn builder() -> RuntimeBuilder {
+        RuntimeBuilder::default()
+    }
 }
 
 impl<M: MetricsFactory> Runtime<M> {
@@ -142,7 +141,9 @@
     /// }
     /// ```
     #[inline]
-    pub fn run(self) { util::handle_fatal(self.try_run()); }
+    pub fn run(self) {
+        util::handle_fatal(self.try_run());
+    }
 
     /// Error returning variant of [`Self::run`].
     ///
@@ -192,11 +193,9 @@
     /// }
     /// ```
     #[inline]
-<<<<<<< HEAD
-    pub async fn try_run_async(self) -> Result<(), Error> { self.try_run_local().await }
-=======
-    pub async fn run_async(self) { util::handle_fatal(self.try_run_async().await); }
->>>>>>> c16c9e90
+    pub async fn run_async(self) {
+        util::handle_fatal(self.try_run_async().await);
+    }
 
     /// Error returning variant of [`Self::run_async`].
     ///
@@ -213,15 +212,10 @@
         let (runtime, updates_rx, _set_handles) = self.connect_to_sources();
 
         let Self {
-<<<<<<< HEAD
             yellowstone_cfg: _,
             sources: _,
             commitment_filter: _,
-=======
-            yellowstone_cfg,
-            commitment_filter,
             from_slot_filter,
->>>>>>> c16c9e90
             buffer_cfg,
             pipelines,
             counters,
@@ -231,16 +225,6 @@
         let (stop_exporter, rx) = stop::channel();
         let mut exporter = OptionFuture::from(exporter.map(|e| tokio::spawn(e.run(rx))));
 
-<<<<<<< HEAD
-=======
-        let client = yellowstone::connect(
-            yellowstone_cfg,
-            pipelines.filters(),
-            commitment_filter,
-            from_slot_filter,
-        )
-        .await?;
->>>>>>> c16c9e90
         let signal;
 
         #[cfg(unix)]
@@ -275,7 +259,9 @@
             struct CtrlC;
 
             impl fmt::Debug for CtrlC {
-                fn fmt(&self, f: &mut fmt::Formatter) -> fmt::Result { f.write_str("^C") }
+                fn fmt(&self, f: &mut fmt::Formatter) -> fmt::Result {
+                    f.write_str("^C")
+                }
             }
 
             signal = tokio::signal::ctrl_c()
